--- conflicted
+++ resolved
@@ -62,8 +62,6 @@
                             ParseDateTimeOrDefault(args, 4, DateTime.MinValue));
 
                         Console.WriteLine($"Done. \"{args[1]}\" added as Source \"{args[2]}\".");
-<<<<<<< HEAD
-=======
                         return 0;
                     case "clean":
                         Console.WriteLine("Cleaning Production folder...");
@@ -73,7 +71,6 @@
                             ParseDateTimeOrDefault(args, 2, default(DateTime)));
 
                         Console.WriteLine("Done. Clean pass complete.");
->>>>>>> e57ed847
                         return 0;
                     case "build":
                         if (args.Length < 2) throw new UsageException($"'build' [Table] [OutputFormat?] [AsOfDateTimeUtc?]", context.Runner.SourceNames);
