﻿// Copyright (c) Microsoft. All rights reserved.
// Licensed under the MIT license. See LICENSE file in the project root for full license information.

using System;
using System.Collections.Generic;
using System.Diagnostics;
using System.IO;
using System.Net;
using System.Reflection;
using System.Threading;

using XForm.Http;

namespace XForm
{
    /// <summary>
    ///  BackgroundWebServer handles Http Requests for the XForm engine on a background thread.
    /// </summary>
    /// <remarks>
    ///   Access Rules:
    ///     - HttpListener cannot register for any host name [http://+:5073] unless a URL ACL has been set first.
    ///     - HttpListener *can* register for localhost only unelevated [http://localhost:5073].
    ///     - Register for a URL ACL by running elevated: 'netsh http add urlacl url="http://+:5073" user=[DOMAIN\User]'
    ///     - Delete the URL ACL with: 'netsh http delete urlacl url="http://+:5073"'
    /// </remarks>
    public class BackgroundWebServer : IDisposable
    {
        private bool IsRunning { get; set; }
        private HttpListener Listener { get; set; }
        private Thread ListenerThread { get; set; }

        private ushort PortNumber { get; set; }
        private string DefaultDocument { get; set; }
        private Dictionary<string, Action<IHttpRequest, IHttpResponse>> MethodsToServe { get; set; }
        private Dictionary<string, string> FilesToServe { get; set; }
        private string FolderToServe { get; set; }

        public BackgroundWebServer(ushort portNumber, string defaultDocument, string serveUnderRelativePath)
        {
            this.PortNumber = portNumber;
            this.IsRunning = false;

            this.DefaultDocument = defaultDocument;
            this.MethodsToServe = new Dictionary<string, Action<IHttpRequest, IHttpResponse>>(StringComparer.OrdinalIgnoreCase);
            this.FilesToServe = new Dictionary<string, string>(StringComparer.OrdinalIgnoreCase);

            if (!String.IsNullOrEmpty(serveUnderRelativePath))
            {
                Assembly assembly = Assembly.GetExecutingAssembly();
                this.FolderToServe = Path.GetFullPath(Path.Combine(Path.GetDirectoryName(assembly.Location), serveUnderRelativePath));
                if (!Directory.Exists(this.FolderToServe)) this.FolderToServe = null;
            }
        }

        public void AddResponder(string url, Action<IHttpRequest, IHttpResponse> itemWrite)
        {
            this.MethodsToServe[url] = itemWrite;
        }

        public void AddFile(string url, string localPath)
        {
            this.FilesToServe[url] = localPath;
        }

        #region Start/Stop
        public void Run()
        {
            this.IsRunning = true;

            // Start the background thread (it'll write a running message)
            this.ListenerThread = new Thread(StartWithinThread);
            this.ListenerThread.IsBackground = true;
            this.ListenerThread.Start();

            // Wait for a newline on this thread and then stop
            Console.ReadLine();
            this.Stop();
        }

        private void StartForBinding(bool withAuthentication, params string[] urls)
        {
            this.Listener = new HttpListener();
<<<<<<< HEAD
            if(withAuthentication) this.Listener.AuthenticationSchemes = AuthenticationSchemes.Negotiate;
=======
            if (withAuthentication) this.Listener.AuthenticationSchemes = AuthenticationSchemes.Negotiate;
>>>>>>> b37a1a5f

            foreach (string url in urls)
            {
                this.Listener.Prefixes.Add(url);
            }

            this.Listener.Start();
        }

        private void StartWithinThread()
        {
            try
            {
                try
                {
<<<<<<< HEAD
                    // Try binding for all names on port 5073, with authentication
                    StartForBinding(true, "http://+:5073/");
                    Console.WriteLine("Web Server running; browse to http://localhost:5073. [Local and Remote]\r\nPress enter to stop server.");
=======
                    // Try binding for all names on port
                    StartForBinding(true, $"http://+:{PortNumber}/");
                    Console.WriteLine($"Web Server running; browse to http://localhost:{PortNumber}. [Local and Remote]\r\nPress enter to stop server.");
>>>>>>> b37a1a5f
                }
                catch (HttpListenerException ex) when (ex.ErrorCode == 5)
                {
                    // If we couldn't get the binding, there's no URL ACL set yet
                    this.Listener = null;
                }

                if (this.Listener == null)
                {
<<<<<<< HEAD
                    // Try binding to just localhost:5073, with no authentication
                    StartForBinding(false, "http://localhost:5073/");
                    Console.WriteLine("Web Server running; browse to http://localhost:5073. [Local Only]");
=======
                    // Try binding to just localhost
                    StartForBinding(false, $"http://localhost:{PortNumber}/");
                    Console.WriteLine($"Web Server running; browse to http://localhost:{PortNumber}. [Local Only]");
>>>>>>> b37a1a5f
                    Console.WriteLine(" To enable remote: https://github.com/Microsoft/elfie-arriba/wiki/XForm-Http-Remote-Access");
                    Console.WriteLine("Press enter to stop server.");
                }
            }
            catch (Exception ex)
            {
                Trace.TraceError("BackgroundWebServer Thread Startup Error: " + ex.ToString());
                return;
            }

            while (this.IsRunning)
            {
                try
                {
                    HandleRequest(this.Listener.GetContext());
                }
                catch (HttpListenerException ex)
                {
                    // Happens when connection to client lost before response sent
                    Trace.TraceWarning(String.Format("BackgroundWebServer: Lost Connection During Request. Retrying. Error: {0}", ex.ToString()));
                }
                catch (ThreadAbortException)
                {
                    // This is expected - no logging, allow thread to stop
                    break;
                }
                catch (Exception ex)
                {
                    Trace.TraceError("BackgroundWebServer Thread Error: " + ex.ToString());
                }
            }
        }

        public void Stop()
        {
            // Tell thread to stop and give it a moment to finish cleanly
            this.IsRunning = false;
            Thread.Sleep(50);

            // Stop thread first
            if (this.ListenerThread != null)
            {
                if (this.ListenerThread.IsAlive) this.ListenerThread.Abort();
                this.ListenerThread = null;
            }

            // Stop and clean up listener
            if (this.Listener != null)
            {
                ((IDisposable)this.Listener).Dispose();
                this.Listener = null;
            }
        }

        public void Dispose()
        {
            Stop();
        }
        #endregion

        #region Request Handling
        public void HandleRequest(HttpListenerContext context)
        {
            HandleRequest(new HttpListenerContextAdapter(context), new HttpListenerResponseAdapter(context.Response));
        }

        public void HandleRequest(IHttpRequest request, IHttpResponse response)
        {
            try
            {
                // Add header to ask IE not to use compatibility mode
                response.AddHeader("X-UA-Compatible", "IE=edge");

                // Add CORS header to allow requests from other domains
                response.AddHeader("Access-Control-Allow-Origin", "*");

                // Get the URI requested
                string localPath = request.Url.LocalPath;
                if (!String.IsNullOrEmpty(localPath)) localPath = localPath.TrimStart('/');

                // Respond with the default document, a JSON item, file, or a folder item, or not found
                if (ReturnDefaultDocument(localPath, response)) return;
                if (ReturnMethodItem(localPath, request, response)) return;
                if (ReturnFileItem(localPath, response)) return;
                if (ReturnServedFolderFile(localPath, response)) return;
                ReturnNotFound(response);
            }
            catch (Exception ex)
            {
                // On unhandled exception, return error and rethrow
                ReturnError(response);
                throw ex;
            }
        }

        private bool ReturnDefaultDocument(string requestUri, IHttpResponse response)
        {
            if (String.IsNullOrEmpty(requestUri))
            {
                return ReturnServedFolderFile(this.DefaultDocument, response);
            }

            return false;
        }

        private bool ReturnMethodItem(string requestUri, IHttpRequest request, IHttpResponse response)
        {
            Action<IHttpRequest, IHttpResponse> writeMethod;

            while (true)
            {
                // Look for a handler for the passed URI
                if (this.MethodsToServe.TryGetValue(requestUri, out writeMethod))
                {
                    response.AddHeader("Cache-Control", "no-cache, no-store");
                    response.StatusCode = 200;

                    writeMethod(request, response);
                    response.Close();
                    return true;
                }

                // If not found, look for handlers for prefixes of the URI (which will route)
                int lastSlash = requestUri.LastIndexOf('/');
                if (lastSlash == -1) break;
                requestUri = requestUri.Substring(0, lastSlash);
            }

            return false;
        }

        private bool ReturnFileItem(string requestUri, IHttpResponse response)
        {
            string filePath;
            if (this.FilesToServe.TryGetValue(requestUri, out filePath))
            {
                RespondWithFile(filePath, response);
                return true;
            }

            return false;
        }

        private bool ReturnServedFolderFile(string requestUri, IHttpResponse response)
        {
            if (String.IsNullOrEmpty(this.FolderToServe)) return false;
            if (String.IsNullOrEmpty(requestUri)) return false;

            string localServablePath = Path.GetFullPath(Path.Combine(this.FolderToServe, requestUri));
            if (localServablePath.StartsWith(this.FolderToServe) && File.Exists(localServablePath))
            {
                RespondWithFile(localServablePath, response);
                response.Close();
                return true;
            }

            return false;
        }

        private void RespondWithFile(string filePath, IHttpResponse response)
        {
            using (StreamReader reader = new StreamReader(filePath))
            {
                response.AddHeader("Cache-Control", "max-age=60");
                response.ContentType = ContentType(filePath);
                reader.BaseStream.CopyTo(response.OutputStream);
                response.StatusCode = 200;
            }

            response.Close();
        }

        private void ReturnNotFound(IHttpResponse response)
        {
            response.StatusCode = 404;
            response.Close();
        }

        private void ReturnError(IHttpResponse response)
        {
            response.StatusCode = 500;
            response.Close();
        }

        private string ContentType(string filePath)
        {
            // Use System.Web.MimeMapping.GetMimeMapping(filePath) if willing to reference System.Web.
            string extension = Path.GetExtension(filePath).ToLowerInvariant();

            switch (extension)
            {
                case ".html":
                case ".htm":
                    return "text/html";
                case ".css":
                    return "text/css";
                case ".js":
                    return "text/javascript";
                case ".json":
                    return "application/json";
                default:
                    return "text/plain";
            }
        }
        #endregion

    }
}<|MERGE_RESOLUTION|>--- conflicted
+++ resolved
@@ -80,11 +80,7 @@
         private void StartForBinding(bool withAuthentication, params string[] urls)
         {
             this.Listener = new HttpListener();
-<<<<<<< HEAD
-            if(withAuthentication) this.Listener.AuthenticationSchemes = AuthenticationSchemes.Negotiate;
-=======
             if (withAuthentication) this.Listener.AuthenticationSchemes = AuthenticationSchemes.Negotiate;
->>>>>>> b37a1a5f
 
             foreach (string url in urls)
             {
@@ -100,15 +96,9 @@
             {
                 try
                 {
-<<<<<<< HEAD
-                    // Try binding for all names on port 5073, with authentication
-                    StartForBinding(true, "http://+:5073/");
-                    Console.WriteLine("Web Server running; browse to http://localhost:5073. [Local and Remote]\r\nPress enter to stop server.");
-=======
                     // Try binding for all names on port
                     StartForBinding(true, $"http://+:{PortNumber}/");
                     Console.WriteLine($"Web Server running; browse to http://localhost:{PortNumber}. [Local and Remote]\r\nPress enter to stop server.");
->>>>>>> b37a1a5f
                 }
                 catch (HttpListenerException ex) when (ex.ErrorCode == 5)
                 {
@@ -118,15 +108,9 @@
 
                 if (this.Listener == null)
                 {
-<<<<<<< HEAD
-                    // Try binding to just localhost:5073, with no authentication
-                    StartForBinding(false, "http://localhost:5073/");
-                    Console.WriteLine("Web Server running; browse to http://localhost:5073. [Local Only]");
-=======
                     // Try binding to just localhost
                     StartForBinding(false, $"http://localhost:{PortNumber}/");
                     Console.WriteLine($"Web Server running; browse to http://localhost:{PortNumber}. [Local Only]");
->>>>>>> b37a1a5f
                     Console.WriteLine(" To enable remote: https://github.com/Microsoft/elfie-arriba/wiki/XForm-Http-Remote-Access");
                     Console.WriteLine("Press enter to stop server.");
                 }
