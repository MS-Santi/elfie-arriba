﻿// Copyright (c) Microsoft. All rights reserved.
// Licensed under the MIT license. See LICENSE file in the project root for full license information.

using System;
using System.Diagnostics;
using System.IO;
using System.Net;

using Microsoft.CodeAnalysis.Elfie.Model.Strings;
using Microsoft.CodeAnalysis.Elfie.Serialization;

using XForm.Data;
using XForm.Extensions;
using XForm.Http;
using XForm.IO;
using XForm.Query;
<<<<<<< HEAD
using XForm.Http;
=======
>>>>>>> e57ed847

namespace XForm
{
    public class HttpService : IDisposable
    {
        private BackgroundWebServer _server;
        private XDatabaseContext _xDatabaseContext;
        private QuerySuggester _suggester;
        private static String8 s_delimiter = String8.Convert(";", new byte[1]);

        public HttpService(XDatabaseContext xDatabaseContext)
        {
            _xDatabaseContext = xDatabaseContext;
            _suggester = new QuerySuggester(_xDatabaseContext);

            _server = new BackgroundWebServer("index.html", "Web");
            _server.AddResponder("suggest", Suggest);
            _server.AddResponder("run", Run);
            _server.AddResponder("download", Download);
            _server.AddResponder("count", CountWithinTimeout);
            _server.AddResponder("save", Save);
            _server.AddResponder("test", Test);
        }

        public void Run()
        {
            using (_server)
            {
                _server.Run();
            }

            _server = null;
        }

        private void Test(IHttpRequest request, IHttpResponse response)
        {
            using (StreamWriter writer = new StreamWriter(response.OutputStream))
            {
                writer.WriteLine(request.Url);
                writer.WriteLine(request.User.Identity.Name);
            }

            response.Close();
        }

        public void HandleRequest(IHttpRequest request, IHttpResponse response)
        {
            _server.HandleRequest(request, response);
        }

        private void Suggest(IHttpRequest request, IHttpResponse response)
        {
            using (ITabularWriter writer = WriterForFormat("json", response))
            {
                try
                {
                    string query = Require(request, "q");

                    DateTime asOfDate = ParseOrDefault(request.QueryString["asof"], _xDatabaseContext.RequestedAsOfDateTime);
                    SuggestResult result = _suggester.Suggest(query, asOfDate);

                    // If the query is valid and there are no extra values valid next, just return valid
                    if (result.IsValid == true && result.Context == null)
                    {
                        writer.SetColumns(new string[] { "Valid" });
                        writer.Write(true);
                        writer.NextRow();
                    }
                    else
                    {
                        WriteException(result, writer);
                    }
                }
                catch (Exception ex)
                {
                    WriteException(ex, writer, false);
                }
            }
        }

        private void Run(IHttpRequest request, IHttpResponse response)
        {
            try
            {
                Run(
                    Require(request, "q"),
                    request.QueryString["fmt"] ?? "json",
                    ParseOrDefault(request.QueryString["rowLimit"], 100),
                    ParseOrDefault(request.QueryString["colLimit"], -1),
                    ParseOrDefault(request.QueryString["asof"], _xDatabaseContext.RequestedAsOfDateTime),
                    response);
            }
            catch (Exception ex)
            {
                using (ITabularWriter writer = WriterForFormat("json", response))
                {
                    WriteException(ex, writer);
                }
            }
        }

        private void Download(IHttpRequest request, IHttpResponse response)
        {
            try
            {
                Run(
                    Require(request, "q"),
                    Require(request, "fmt"),
                    ParseOrDefault(request.QueryString["rowLimit"], -1),
                    ParseOrDefault(request.QueryString["colLimit"], -1),
                    ParseOrDefault(request.QueryString["asof"], _xDatabaseContext.RequestedAsOfDateTime),
                    response);
            }
            catch (Exception ex)
            {
                using (ITabularWriter writer = WriterForFormat("json", response))
                {
                    WriteException(ex, writer);
                }
            }
        }

        private void CountWithinTimeout(IHttpRequest request, IHttpResponse response)
        {
            try
            {
                CountWithinTimeout(
                    Require(request, "q"),
                    TimeSpan.FromMilliseconds(ParseOrDefault(request.QueryString["ms"], 5000)),
                    ParseOrDefault(request.QueryString["asof"], _xDatabaseContext.RequestedAsOfDateTime),
                    response);
            }
            catch (Exception ex)
            {
                using (ITabularWriter writer = WriterForFormat("json", response))
                {
                    WriteException(ex, writer);
                }
            }
        }

        private void CountWithinTimeout(string query, TimeSpan timeout, DateTime asOfDate, IHttpResponse response)
        {
            IXTable pipeline = null;

            try
            {
                XDatabaseContext context = _xDatabaseContext;

                // Build for another moment in time if requested
                if (asOfDate != _xDatabaseContext.RequestedAsOfDateTime)
                {
                    context = new XDatabaseContext(_xDatabaseContext) { RequestedAsOfDateTime = asOfDate };
                }

                // Build a Pipeline for the Query
                pipeline = context.Query(query);

                // Try to get the count up to the timeout
                if (Debugger.IsAttached) timeout = TimeSpan.MaxValue;
                RunResult result = pipeline.RunUntilTimeout(timeout);

                using (ITabularWriter writer = WriterForFormat("json", response))
                {
                    writer.SetColumns(new string[] { "Count", "IsComplete", "RuntimeMs" });
                    writer.Write((int)result.RowCount);
                    writer.Write(result.IsComplete);
                    writer.Write((int)result.Elapsed.TotalMilliseconds);
                    writer.NextRow();
                }
            }
            finally
            {
                if (pipeline != null)
                {
                    pipeline.Dispose();
                    pipeline = null;
                }
            }
        }

        private void Run(string query, string format, int rowCountLimit, int colCountLimit, DateTime asOfDate, IHttpResponse response)
        {
            IXTable pipeline = null;

            try
            {
                XDatabaseContext context = _xDatabaseContext;

                // Build for another moment in time if requested
                if (asOfDate != _xDatabaseContext.RequestedAsOfDateTime)
                {
                    context = new XDatabaseContext(_xDatabaseContext) { RequestedAsOfDateTime = asOfDate };
                }

                // Build a Pipeline for the Query
                pipeline = context.Query(query);

                // Restrict the row and column count if requested
                if (rowCountLimit >= 0 || colCountLimit > 0)
                {
                    pipeline = new Verbs.Limit(pipeline, rowCountLimit, colCountLimit);
                }

                // Build a writer for the desired format
                using (ITabularWriter writer = WriterForFormat(format, response))
                {
                    // Run the query and return the output
                    pipeline = new TabularFileWriter(pipeline, writer);
                    pipeline.RunAndDispose();
                }
            }
            finally
            {
                if (pipeline != null)
                {
                    pipeline.Dispose();
                    pipeline = null;
                }
            }
        }

        private void Save(IHttpRequest context, IHttpResponse response)
        {
            try
            {
                Save(
                    Require(context, "q"),
                    Require(context, "name"));

                // Success
                response.StatusCode = 200;
            }
            catch (Exception ex)
            {
                using (ITabularWriter writer = WriterForFormat("json", response))
                {
                    WriteException(ex, writer);
                }
            }
        }

        private void Save(string query, string tableName)
        {
            _xDatabaseContext.Runner.Save(query, tableName);
        }

        private ITabularWriter WriterForFormat(string format, IHttpResponse response)
        {
            Stream toStream = response.OutputStream;
            toStream = new BufferedStream(toStream, 64 * 1024);

            switch (format.ToLowerInvariant())
            {
                case "json":
                    return new JsonTabularWriter(toStream);
                case "csv":
                    response.AddHeader("Content-Disposition", "attachment; filename=\"Result.csv\"");
                    return new CsvWriter(toStream);
                case "tsv":
                    response.AddHeader("Content-Disposition", "attachment; filename=\"Result.tsv\"");
                    return new TsvWriter(toStream);
                default:
                    throw new ArgumentException("fmt");
            }
        }

        private void WriteException(SuggestResult result, ITabularWriter writer)
        {
            WriteException(result.Context, result.IsValid, writer);
        }

        private void WriteException(Exception ex, ITabularWriter writer, bool isValid = false)
        {
            String8Block block = new String8Block();

            if (ex is UsageException)
            {
                UsageException ue = ex as UsageException;
                WriteException(ue.Context, isValid, writer);
            }
            else
            {
                writer.SetColumns(new string[] { "Valid", "Message", "Stack" });
                writer.Write(false);
                writer.Write(block.GetCopy(ex.Message));
                writer.Write(block.GetCopy(ex.StackTrace));
                writer.NextRow();
            }
        }

        private void WriteException(ErrorContext context, bool isValid, ITabularWriter writer)
        {
            String8Block block = new String8Block();

            writer.SetColumns(new string[] { "Valid", "Usage", "ItemCategory", "ErrorMessage", "Values", "InvalidToken", "InvalidTokenIndex" });
            writer.Write(isValid);
            writer.Write(block.GetCopy(context.Usage));
            writer.Write(block.GetCopy(context.InvalidValueCategory));
            writer.Write(block.GetCopy(context.ErrorMessage));

            String8 values = String8.Empty;
            if (context.ValidValues != null)
            {
                foreach (string value in context.ValidValues)
                {
                    values = block.Concatenate(values, s_delimiter, block.GetCopy(value));
                }
            }
            writer.Write(values);

            writer.Write(block.GetCopy(context.InvalidValue ?? ""));
            writer.Write(context.InvalidTokenIndex);

            writer.NextRow();
        }

        private static string Require(IHttpRequest context, string parameterName)
        {
            string value = context.QueryString[parameterName];
            if (value == null) throw new ArgumentException($"Request must include parameter \"{parameterName}\".");
            return value;
        }

        private static int ParseOrDefault(string value, int defaultValue)
        {
            if (String.IsNullOrEmpty(value)) return defaultValue;

            int result;
            if (!int.TryParse(value, out result)) return defaultValue;

            return result;
        }

        private static DateTime ParseOrDefault(string value, DateTime defaultValue)
        {
            if (String.IsNullOrEmpty(value)) return defaultValue;

            DateTime result;
            if (!DateTime.TryParse(value, out result)) return defaultValue;

            return result;
        }

        public void Dispose()
        {
<<<<<<< HEAD
            if(_server != null)
=======
            if (_server != null)
>>>>>>> e57ed847
            {
                _server.Dispose();
                _server = null;
            }
        }
    }
}<|MERGE_RESOLUTION|>--- conflicted
+++ resolved
@@ -14,10 +14,6 @@
 using XForm.Http;
 using XForm.IO;
 using XForm.Query;
-<<<<<<< HEAD
-using XForm.Http;
-=======
->>>>>>> e57ed847
 
 namespace XForm
 {
@@ -364,11 +360,7 @@
 
         public void Dispose()
         {
-<<<<<<< HEAD
-            if(_server != null)
-=======
             if (_server != null)
->>>>>>> e57ed847
             {
                 _server.Dispose();
                 _server = null;
