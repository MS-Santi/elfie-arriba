import "./Index.scss"
import "./shared.jsx"
import React from "react"
import ReactDOM from "react-dom"

(() => {
    window.log = function() { console.log.apply(console, arguments) }

    // TODO: Run on leading edge AND trailing edge of last request.
    window.debounce = function(func, wait) {
    	var timeout
    	return function() {
    		clearTimeout(timeout)
    		timeout = setTimeout(() => {
                timeout = null
    			func.apply(this, arguments)
            }, wait)
    	}
    }

    Array.prototype.remove = function(item) {
        var i = this.indexOf(item);
        if (i >= 0) this.splice(i, 1);
        return this;
    };

    Array.prototype.toggle = function(item) {
        this.includes(item) ? this.remove(item) : this.push(item);
        return this;
    }

    Array.prototype.last = function() {
        return this[this.length - 1]
    }

    Date.daysAgo = function(n) {
        const d = new Date()
        d.setDate(d.getDate() - (n || 0))
        return d
    }

    Date.firstOfMonth = function() {
        const now = new Date()
        return new Date(now.getFullYear(), now.getMonth())
    }

    Date.prototype.toXFormat = function() {
        const mm = this.toLocaleString('en-US', { month: '2-digit' })
        const dd = this.toLocaleString('en-US', { day: '2-digit' })
        return `${this.getFullYear()}-${mm}-${dd}`
    }
})()

class Index extends React.Component {
    constructor(props) {
        super(props)
        this.count = this.baseCount = 50
        this.cols = this.baseCols = 20
        this.debouncedQueryChanged = debounce(this.queryChanged, 500)
        this.state = { query: this.query, userCols: [], pausePulse: true }
    }
    componentDidMount() {
        window.require.config({ paths: { 'vs': 'node_modules/monaco-editor/min/vs' }});

    	window.require(['vs/editor/editor.main'], () => {
            monaco.languages.register({ id: 'xform' });
            monaco.languages.setMonarchTokensProvider('xform', {
                tokenizer: {
                    root: [
                        [/^\w+/, 'verb'],
                        [/\[\w*\]/, 'column'],
                        [/"\w*"/, 'string'],
                    ]
                }
            })
            monaco.editor.defineTheme('xform', {
                base: 'vs',
                inherit: false,
                rules: [
                    // https://github.com/Microsoft/vscode/blob/bef497ff82391f4f29ea52f532d896a6903f6ff6/src/vs/editor/standalone/common/themes.ts
                    { token: 'verb', foreground: '569cd6' }, // Atom dark: 44C0C6
                    { token: 'column', foreground: '4ec9b0' }, // Atom dark: D1BC92
                    { token: 'string', foreground: 'd69d85' }, // Atom dark: FC8458
                ]
            })
            monaco.languages.registerCompletionItemProvider('xform', {
                provideCompletionItems: (model, position) =>
                    (this.suggestions && Promise.resolve(this.suggestions) || this.suggest).then(o => {
                        this.suggestions = undefined

                        if (!o.Values) return []

                        const textUntilPosition = this.queryUntilPosition
                        const trunate = o.ItemCategory === '[Column]' && /\[\w*$/.test(textUntilPosition)
                            || o.ItemCategory === 'CompareOperator' && /!$/.test(textUntilPosition)
                            || o.ItemCategory === 'CompareOperator' && /\|$/.test(textUntilPosition)

                        const kind = monaco.languages.CompletionItemKind;
                        return !o.Values.length ? [] : o.Values.split(";").map(s => ({
                            kind: {
                                verb: kind.Keyword,
                                compareOperator: kind.Keyword,
                                columnName: kind.Field,
                            }[o.ItemCategory] || kind.Text,
                            label: s,
                            insertText: trunate ? s.slice(1) : s,
                        }))
                    })
            })

    		this.editor = monaco.editor.create(document.getElementById('queryEditor'), {
    			value: [
    				'read WebRequest',
                    'where [HttpStatus] != "200"',
    			].join('\n'),
    			language: 'xform',
                scrollBeyondLastLine: false,
                minimap: { enabled: false },
                automaticLayout: true,
                theme: 'xform',
                overviewRulerBorder: false,
                occurrencesHighlight: false,
                hideCursorInOverviewRuler: true,
    		});

            this.editor.onDidChangeModelContent(this.queryTextChanged.bind(this))
            this.editor.onDidChangeCursorPosition(e => {
                if (this.textJustChanged) this.queryAndCursorChanged()
                this.textJustChanged = false
            })

            this.validQuery = this.query
            this.queryChanged()
    	});
    }
    get queryUntilPosition() {
        const position = this.editor.getPosition()
        return this.editor.getModel().getValueInRange({
            startLineNumber: 1,
            startColumn: 1,
            endLineNumber: position.lineNumber,
            endColumn: position.column,
        })
    }
    get suggest() {
        return xhr(`suggest`, { asof: this.state.asOf, q: this.queryUntilPosition })
    }
    get query() {
        return this.editor && this.editor.getModel().getValue()
    }
<<<<<<< HEAD
    queryTextChanged() {
        this.textJustChanged = true
        const trimmedQuery = this.query.trim() // Pre async capture
        xhr(`suggest`, { asof: this.state.asOf, q: this.query }).then(info => {
            if (info.Valid && this.validQuery !== trimmedQuery) {
=======
    queryTextChanged(force) {
        xhr(`suggest`, { asof: this.state.asOf, q: this.query }).then(info => {
            const trimmedQuery = this.query.trim()
            if (info.Valid && (force || this.validQuery !== trimmedQuery)) {
>>>>>>> d264e173
                this.validQuery = trimmedQuery
                this.debouncedQueryChanged()
            }

            const errorMessage = info.ErrorMessage
            if (errorMessage !== this.state.errorMessage) this.setState({ errorMessage })

            const usage = info.Usage
            if (usage !== this.state.usage) this.setState({ usage })

            const queryHint = !info.InvalidToken && info.ItemCategory || ''
            if (queryHint != this.state.queryHint) this.setState({ queryHint })

            const newDecorations = []
            if (info.ErrorMessage) { // Need to verify info.InvalidTokenIndex < this.query.length?
                const lines = this.query.slice(0, info.InvalidTokenIndex).split('\n')
                const col = lines.last().length + 1
                newDecorations.push({ range: new monaco.Range(lines.length, col, lines.length, col + info.InvalidToken.length), options: { inlineClassName: 'validationError' }})
            }
            if (this.oldDecorations && this.oldDecorations.length || newDecorations.length) {
                const oldDecorations = this.editor.deltaDecorations(this.oldDecorations || [], newDecorations)
                this.oldDecorations = oldDecorations
            }
        })
        setTimeout(() => {
            const ia = document.querySelector('.inputarea').style
            const qh = document.querySelector('.queryHint').style
            qh.top = parseInt(ia.top) + 1 + 'px'
            qh.left = ia.left
        })
    }
    queryAndCursorChanged() {
        const queryUntilPosition = this.queryUntilPosition
        this.suggest.then(suggestions => {
            if (suggestions.Values && (suggestions.InvalidTokenIndex < queryUntilPosition.length || /[\s\(]$/.test(queryUntilPosition))) {
                this.suggestions = suggestions
                this.editor.trigger('source', 'editor.action.triggerSuggest', {});
            }
        })
    }
    queryChanged() {
        this.count = this.baseCount
        this.cols = this.baseCols

        if(!!this.validQuery) this.setState({ loading: true, pausePulse: true })

        xhr(`run`, { asof: this.state.asOf, q: `${this.validQuery}\nschema` }).then(o => {
            const schemaBody = (o.rows || []).map(r => ({ name: r[0], type: `${r[1]}` }))
            const colNames = new Set(schemaBody.map(r => r.name))
            this.setState({
                schemaBody,
                userCols: this.state.userCols.filter(c => colNames.has(c)),
            })
            this.limitChanged(0, 0, true)
        })
    }
    limitChanged(addCount = 0, addCols = 0, firstRun) { // firstRun... of the this specific query
        this.count += addCount
        this.cols += addCols
        const q = this.validQuery

        const userCols = this.state.userCols.length && `\nselect ${this.state.userCols.map(c => `[${c}]`).join(', ')}` || ''
        this.setState({ loading: true, pausePulse: firstRun })
        xhr(`run`, { rowLimit: this.count, colLimit: this.cols, asof: this.state.asOf, q: `${q}${userCols}` }).then(o => {
            if (o.Valid === false) {
                this.setState({
                    results: [],
                    resultCount: undefined,
                    loading: false,
                    pausePulse: false,
                })
                return
            }
            if (o.Message || o.ErrorMessage) throw 'Error should have been caught before run.'
            if (firstRun) {
                this.setState({ results: o })
                xhr(`count`, { asof: this.state.asOf, q: this.validQuery }).then(o => {
                    this.setState({
                        resultCount: typeof o.Count === "number" && `${o.Count.toLocaleString()} Results (${o.RuntimeMs} ms)`,
                        loading: false,
                        pausePulse: false,
                    })
                })
            } else {
                this.setState({ results: o, loading: false })
            }
        })
    }
    render() {
        var cols, rows
        const results = this.state.results
        if (results) {
            cols = results.cols
            rows = results.rows
        }

        const encodedQuery = encodeURIComponent(this.validQuery)

        return <div className={`root`}>
            <div className="query">
                <div className="queryHeader">
                    <input ref="name" type="text" placeholder="Add Title to Save" />
                    <span onClick={e => {
                        const q = this.query
                        const name = this.refs.name.value
                        if (!name || !q) return
                        xhr(`save`, { name, q }).then(o => {
                            this.setState({ saving: "Saved" })
                            setTimeout(() => this.setState({ saving: "Save" }), 3000)
                        })
                    }}>{ this.state.saving || "Save" }</span>
                    <select onChange={e => this.setState({ asOf: e.target.value || undefined }, () => this.queryTextChanged(true))}>
                        <option value="">As of Now</option>
                        <option value={Date.daysAgo(1).toXFormat()}>As of Yesterday</option>
                        <option value={Date.daysAgo(7).toXFormat()}>As of Last Week</option>
                        <option value={Date.firstOfMonth().toXFormat()}>As of {(new Date()).toLocaleString('en-us', { month: "long" })} 1st</option>
                    </select>
                </div>
                <div className="queryUsage">{
                    this.state.errorMessage && <span className="errorMessage">{this.state.errorMessage}</span>
                    || this.state.usage || `\u200B`
                }</div>
                <div id="queryEditor">
                    <div className="queryHint">{this.state.queryHint}</div>
                </div>
            </div>
            <div id="schema">
                <div className="schemaHeader">
                    {!this.state.userCols.length && this.state.schemaBody && <span>{this.state.schemaBody.length} Columns</span>}
                    {!!this.state.userCols.length && <span className="button" onClick={e => this.setState({ userCols: [] }, () => this.limitChanged())}>Reset</span>}
                    <span className="flexFill"></span>
                    {!!this.state.userCols.length && <span className="button" onClick={e => {
                        const newLine = this.query.endsWith('\n') ? '' : '\n'
                        const userCols = this.state.userCols.length && `${newLine}select ${this.state.userCols.map(c => `[${c}]`).join(', ')}` || ''
                        const r = this.editor.getModel().getFullModelRange()
                        this.editor.executeEdits('my-source', [{
                                identifier: { major: 1, minor: 1 },
                                range: new monaco.Range(r.endLineNumber, r.endColumn, r.endLineNumber, r.endColumn),
                                text: userCols,
                                forceMoveMarkers: true,
                            }])
                        this.setState({ userCols: [] }, () => this.limitChanged())
                    }}>Apply</span>}
                </div>
                {this.state.schemaBody && <div className="tableWrapper">
                    <table>
                        <tbody>
                            {this.state.schemaBody && this.state.schemaBody.map((r, i) => <tr key={i}>
                                <td><label><input type="checkbox" checked={this.state.userCols.includes(r.name)} onChange={e => {
                                    this.setState({ userCols: [...this.state.userCols].toggle(r.name) }, () => this.limitChanged())
                                }}/>{r.name}</label></td>
                                <td>{r.type}</td>
                            </tr>)}
                        </tbody>
                    </table>
                </div>}
            </div>
            <div id="results">
                <div className="" className={`resultsHeader ${this.state.pausePulse ? '' : 'pulse'}`}>
                    <span>{this.state.resultCount}</span>
                    <span className="flexFill"></span>
                    {encodedQuery && <a className="button" target="_blank" href={`http://localhost:5073/download?fmt=csv&q=${encodedQuery}`}>CSV</a>}
                    {encodedQuery && <a className="button" target="_blank" href={`http://localhost:5073/download?fmt=tsv&q=${encodedQuery}`}>TSV</a>}
                    <span className={`loading ${ this.state.loading && 'loading-active' }`}></span>
                </div>
                <div className="tableWrapper" onScroll={e => {
                        const element = e.target
                        log(element.scrollWidth, element.clientWidth, element.scrollLeft)
                        const pixelsFromLimitX = (element.scrollWidth - element.clientWidth - element.scrollLeft)
                        const pixelsFromLimitY = (element.scrollHeight - element.clientHeight - element.scrollTop)
                        if (pixelsFromLimitX < 20 && this.colLimit < this.state.schemaBody.length ) this.limitChanged(0, 10)
                        if (pixelsFromLimitY < 100) this.limitChanged(50)
                    }}>
                    <table>
                        <thead>
                            <tr>
                                {cols && cols.map(c => <td key={c}>{c}</td>)}
                            </tr>
                        </thead>
                        <tbody>
                            {rows && rows.map((r, i) => <tr key={i}>{r.map((c, ii) => <td key={i + "x" + ii}>{c}</td>)}</tr>)}
                        </tbody>
                    </table>
                </div>
            </div>
        </div>
    }
}

ReactDOM.render(<Index />, document.getElementById("app"))<|MERGE_RESOLUTION|>--- conflicted
+++ resolved
@@ -148,18 +148,11 @@
     get query() {
         return this.editor && this.editor.getModel().getValue()
     }
-<<<<<<< HEAD
-    queryTextChanged() {
+    queryTextChanged(force) {
         this.textJustChanged = true
         const trimmedQuery = this.query.trim() // Pre async capture
         xhr(`suggest`, { asof: this.state.asOf, q: this.query }).then(info => {
-            if (info.Valid && this.validQuery !== trimmedQuery) {
-=======
-    queryTextChanged(force) {
-        xhr(`suggest`, { asof: this.state.asOf, q: this.query }).then(info => {
-            const trimmedQuery = this.query.trim()
             if (info.Valid && (force || this.validQuery !== trimmedQuery)) {
->>>>>>> d264e173
                 this.validQuery = trimmedQuery
                 this.debouncedQueryChanged()
             }
