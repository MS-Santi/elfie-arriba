--- conflicted
+++ resolved
@@ -106,12 +106,8 @@
         }
     }
 
-<<<<<<< HEAD
     // The Set class inherits from BaseItemSet, which provides the StringStore and overall management
     public class SampleSet : BaseItemSet, IItemProvider<SampleItem>
-=======
-    public class SampleSet : IReadOnlyList<SampleItem>, IBinarySerializable
->>>>>>> a5400344
     {
         // String values are stored in 'String8Column', which manages lookup
         internal String8Column Name;
@@ -130,46 +126,20 @@
             this.Target = new String8Column(this.Strings);
             this.AddColumn(this.Target);
 
-<<<<<<< HEAD
             this.Type = new PartialArray<byte>();
             this.AddColumn(this.Type);
-=======
-        // The Set implements IReadOnlyList so that callers can get items.
-        public SampleItem this[int index]
-        {
-            get { return new SampleItem(this, index); }
-        }
->>>>>>> a5400344
 
             this.EventTime = new PartialArray<long>();
             this.AddColumn(this.EventTime);
         }
 
-<<<<<<< HEAD
         public SampleItem Add()
-=======
-        IEnumerator<SampleItem> IEnumerable<SampleItem>.GetEnumerator()
-        {
-            return this.GetDefaultEnumerator();
-        }
-
-        IEnumerator IEnumerable.GetEnumerator()
-        {
-            return this.GetDefaultEnumerator();
-        }
-
-        // The set exposes ConvertToImmutable to convert mutable (indexing time)
-        // data structures to immutable (search time) versions. Items cannot be
-        // added or changed after ConvertToImmutable is called. This design allows
-        // the immutable forms to be optimized for search.
-        public void ConvertToImmutable()
->>>>>>> a5400344
         {
             base.AddItem();
             return this[this.Count - 1];
         }
 
-        // SampleItemSet has to implement
+        // The Set implements IReadOnlyList so that callers can get items.
         public SampleItem this[int index]
         {
             get { return new SampleItem(this, index); }
